--- conflicted
+++ resolved
@@ -57,8 +57,7 @@
 
 
 def validate_no_reshape(x, t=T_DEFAULT):
-<<<<<<< HEAD
-    """Forces input data to have compatible dimensions, if possible.
+    """Check types and numerical sensibility of arguments.
 
     Args:
         x: array of input data (measured coordinates across time)
@@ -88,56 +87,13 @@
         else:
             raise ValueError("t must be a scalar or array-like.")
     return x
-=======
-    """Check types and numerical sensibility of arguments.
-
-    Args:
-        x: array of input data (measured coordinates across time)
-        t: time values for measurements.
-
-    Returns:
-        x as 2D array, with time dimension on first axis and coordiante
-        index on second axis.
-    """
-    if not isinstance(x, np.ndarray):
-        raise TypeError("Input value must be array-like")
-    check_array(x, ensure_2d=False, allow_nd=True)
-
-    if t is not T_DEFAULT:
-        if t is None:
-            raise ValueError("t must be a scalar or array-like.")
-        # Apply this check if t is a scalar
-        elif np.ndim(t) == 0 and (isinstance(t, int) or isinstance(t, float)):
-            if t <= 0:
-                raise ValueError("t must be positive")
-        # Only apply these tests if t is array-like
-        elif isinstance(t, np.ndarray):
-            if not len(t) == x.shape[-2]:
-                raise ValueError("Length of t should match x.shape[-2].")
-            if not np.all(t[:-1] < t[1:]):
-                raise ValueError("Values in t should be in strictly increasing order.")
-        else:
-            raise ValueError("t must be a scalar or array-like.")
-    return x
-
->>>>>>> 285b02ca
+
 
 def validate_control_variables(x, u, trim_last_point=False):
     """Ensure that control variables u are compatible with the data x.
 
-<<<<<<< HEAD
-def validate_control_variables(
-    x, u, multiple_trajectories=False, trim_last_point=False
-):
-    """
-    Ensure that control variables u are compatible with the data x.
-    If ``return_array`` and ``multiple_trajectories`` are True, convert u from a list
-    into an array (of concatenated list entries).
-    """
-=======
     Trims last control variable timepoint if set to True
     """
->>>>>>> 285b02ca
     if not isinstance(x, Sequence):
         raise ValueError("x must be a list when multiple_trajectories is True")
     if not isinstance(u, Sequence):
@@ -150,16 +106,9 @@
 
     def _check_control_shape(x, u, trim_last_point):
         """
-<<<<<<< HEAD
-        Convert control variables u to np.array(dtype=float64) and compare
-        its shape against x. Assumes x is array-like.
-        """
-        if u.shape[u.ax_time] - trim_last_point != x.shape[x.ax_time]:
-=======
         Compare shape of control variable u against x.
         """
         if u.shape[u.ax_time] != x.shape[x.ax_time]:
->>>>>>> 285b02ca
             raise ValueError(
                 "control variables u must have same number of rows as x. "
                 "u has {} rows and x has {} rows".format(u.shape[0], len(x))
