--- conflicted
+++ resolved
@@ -128,21 +128,13 @@
                 )
             if weak_libraries:
                 self.validate_input = libraries[weak_libraries].validate_input
-<<<<<<< HEAD
                 # self.calc_trajectory = libraries[weak_libraries].calc_trajectory
-                self.comprehend_axes = libraries[weak_libraries].comprehend_axes
+                # self.comprehend_axes = libraries[weak_libraries].comprehend_axes
                 self.spatiotemporal_grid = libraries[weak_libraries].spatiotemporal_grid
             elif pde_libraries:
                 self.validate_input = libraries[pde_libraries].validate_input
                 # self.calc_trajectory = libraries[pde_libraries].calc_trajectory
-                self.comprehend_axes = libraries[pde_libraries].comprehend_axes
-=======
-                self.calc_trajectory = libraries[weak_libraries].calc_trajectory
-                self.spatiotemporal_grid = libraries[weak_libraries].spatiotemporal_grid
-            elif pde_libraries:
-                self.validate_input = libraries[pde_libraries].validate_input
-                self.calc_trajectory = libraries[pde_libraries].calc_trajectory
->>>>>>> 1e1b9bd3
+                # self.comprehend_axes = libraries[pde_libraries].comprehend_axes
                 self.spatial_grid = libraries[pde_libraries].spatial_grid
         else:
             raise ValueError(
@@ -280,10 +272,6 @@
         xp_full = []
         for x in x_full:
             n_features = x.shape[x.ax_coord]
-<<<<<<< HEAD
-=======
-            shape = np.array(x.shape)
->>>>>>> 1e1b9bd3
 
             if float(__version__[:3]) >= 1.0:
                 n_input_features = self.n_features_in_
