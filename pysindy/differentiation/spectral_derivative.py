import numpy as np

from .base import BaseDifferentiation


class SpectralDerivative(BaseDifferentiation):
    """Spectral derivatives.
    Assumes uniform grid, and utilizes FFT to approximate a derivative.
    Works well for derivatives in periodic dimensions.
    Equivalent to a maximal-order finite difference, but runs in O(NlogN).

    Parameters
    ----------

    d : int
        The order of derivative to take
    axis: int, optional (default 0)
        The axis to differentiate along

    Examples
    --------
    >>> import numpy as np
    >>> from pysindy.differentiation import SpectralDerivative
    >>> t = np.arange(0,1,0.1)
    >>> X = np.vstack((np.sin(t),np.cos(t))).T
    >>> sd = SpectralDerivative()
    >>> sd._differentiate(X, t)
    array([[ 6.28318531e+00,  2.69942771e-16],
       [ 5.08320369e+00, -3.69316366e+00],
       [ 1.94161104e+00, -5.97566433e+00],
       [-1.94161104e+00, -5.97566433e+00],
       [-5.08320369e+00, -3.69316366e+00],
       [-6.28318531e+00,  7.10542736e-16],
       [-5.08320369e+00,  3.69316366e+00],
       [-1.94161104e+00,  5.97566433e+00],
       [ 1.94161104e+00,  5.97566433e+00],
       [ 5.08320369e+00,  3.69316366e+00]])
    """

    def __init__(self, d=1, axis=0):
        self.d = d
        self.axis = axis

    def _differentiate(self, x, t):
        """
        Calculate a spectral derivative.
        """

        if not np.isscalar(t):
            t = t[1] - t[0]

        q = np.fft.fft(x, axis=self.axis)
        n = x.shape[self.axis]
        dims = np.ones(len(x.shape), dtype=int)
        dims[self.axis] = n
        freqs = np.zeros(n, dtype=np.complex128)
        positives = np.arange(int(n / 2 + 1))
        negatives = np.setdiff1d(np.arange(n), positives)
        freqs[: int(n / 2 + 1)] = (positives) * 2 * np.pi / (n * t)
<<<<<<< HEAD
        freqs[int(n / 2 + 1):] = (negatives - n) * 2 * np.pi / (n * t)
=======
        freqs[int(n / 2 + 1) :] = (negatives - n) * 2 * np.pi / (n * t)
>>>>>>> df8270eb

        if x.dtype is complex:
            return np.fft.ifft(
                np.reshape(1j * freqs, dims) ** self.d * q, axis=self.axis
            )
        else:
            return np.fft.ifft(
                np.reshape(1j * freqs, dims) ** self.d * q, axis=self.axis
            ).real.astype(x.dtype)<|MERGE_RESOLUTION|>--- conflicted
+++ resolved
@@ -57,11 +57,7 @@
         positives = np.arange(int(n / 2 + 1))
         negatives = np.setdiff1d(np.arange(n), positives)
         freqs[: int(n / 2 + 1)] = (positives) * 2 * np.pi / (n * t)
-<<<<<<< HEAD
-        freqs[int(n / 2 + 1):] = (negatives - n) * 2 * np.pi / (n * t)
-=======
         freqs[int(n / 2 + 1) :] = (negatives - n) * 2 * np.pi / (n * t)
->>>>>>> df8270eb
 
         if x.dtype is complex:
             return np.fft.ifft(
