import warnings
from itertools import product
from typing import Collection
from typing import Sequence

import numpy as np
from scipy.integrate import odeint
from scipy.integrate import solve_ivp
from scipy.interpolate import interp1d
from scipy.linalg import LinAlgWarning
from sklearn import __version__
from sklearn.base import BaseEstimator
from sklearn.exceptions import ConvergenceWarning
from sklearn.metrics import r2_score
from sklearn.pipeline import Pipeline
from sklearn.utils.validation import check_is_fitted

from .differentiation import FiniteDifference
from .feature_library import PolynomialLibrary
from .optimizers import EnsembleOptimizer
from .optimizers import SINDyOptimizer
from .optimizers import SINDyPI
from .optimizers import STLSQ
<<<<<<< HEAD
from .utils import ax_time_to_ax_sample
from .utils import AxesArray
=======
from .utils import AxesArray
from .utils import comprehend_axes
>>>>>>> 285b02ca
from .utils import concat_sample_axis
from .utils import drop_nan_samples
from .utils import equations
from .utils import SampleConcatter
from .utils import validate_control_variables
from .utils import validate_input
from .utils import validate_no_reshape


class SINDy(BaseEstimator):
    """
    Sparse Identification of Nonlinear Dynamical Systems (SINDy).
    Uses sparse regression to learn a dynamical systems model from measurement data.

    Parameters
    ----------
    optimizer : optimizer object, optional
        Optimization method used to fit the SINDy model. This must be a class
        extending :class:`pysindy.optimizers.BaseOptimizer`.
        The default is :class:`STLSQ`.

    feature_library : feature library object, optional
        Feature library object used to specify candidate right-hand side features.
        This must be a class extending
        :class:`pysindy.feature_library.base.BaseFeatureLibrary`.
        The default option is :class:`PolynomialLibrary`.

    differentiation_method : differentiation object, optional
        Method for differentiating the data. This must be a class extending
        :class:`pysindy.differentiation_methods.base.BaseDifferentiation` class.
        The default option is centered difference.

    feature_names : list of string, length n_input_features, optional
        Names for the input features (e.g. ``['x', 'y', 'z']``). If None, will use
        ``['x0', 'x1', ...]``.

    t_default : float, optional (default 1)
        Default value for the time step.

    discrete_time : boolean, optional (default False)
        If True, dynamical system is treated as a map. Rather than predicting
        derivatives, the right hand side functions step the system forward by
        one time step. If False, dynamical system is assumed to be a flow
        (right-hand side functions predict continuous time derivatives).

    Attributes
    ----------
    model : ``sklearn.multioutput.MultiOutputRegressor`` object
        The fitted SINDy model.

    n_input_features_ : int
        The total number of input features.

    n_output_features_ : int
        The total number of output features. This number is a function of
        ``self.n_input_features`` and the feature library being used.

    n_control_features_ : int
        The total number of control input features.

    Examples
    --------
    >>> import numpy as np
    >>> from scipy.integrate import solve_ivp
    >>> from pysindy import SINDy
    >>> lorenz = lambda z,t : [10*(z[1] - z[0]),
    >>>                        z[0]*(28 - z[2]) - z[1],
    >>>                        z[0]*z[1] - 8/3*z[2]]
    >>> t = np.arange(0,2,.002)
    >>> x = solve_ivp(lorenz, [-8,8,27], t)
    >>> model = SINDy()
    >>> model.fit(x, t=t[1]-t[0])
    >>> model.print()
    x0' = -10.000 1 + 10.000 x0
    x1' = 27.993 1 + -0.999 x0 + -1.000 1 x1
    x2' = -2.666 x1 + 1.000 1 x0
    >>> model.coefficients()
    array([[ 0.        ,  0.        ,  0.        ],
           [-9.99969193, 27.99344519,  0.        ],
           [ 9.99961547, -0.99905338,  0.        ],
           [ 0.        ,  0.        , -2.66645651],
           [ 0.        ,  0.        ,  0.        ],
           [ 0.        ,  0.        ,  0.99990257],
           [ 0.        , -0.99980268,  0.        ],
           [ 0.        ,  0.        ,  0.        ],
           [ 0.        ,  0.        ,  0.        ],
           [ 0.        ,  0.        ,  0.        ]])
    >>> model.score(x, t=t[1]-t[0])
    0.999999985520653

    >>> import numpy as np
    >>> from scipy.integrate import solve_ivp
    >>> from pysindy import SINDy
    >>> u = lambda t : np.sin(2 * t)
    >>> lorenz_c = lambda z,t : [
                10 * (z[1] - z[0]) + u(t) ** 2,
                z[0] * (28 - z[2]) - z[1],
                z[0] * z[1] - 8 / 3 * z[2],
        ]
    >>> t = np.arange(0,2,0.002)
    >>> x = solve_ivp(lorenz_c, [-8,8,27], t)
    >>> u_eval = u(t)
    >>> model = SINDy()
    >>> model.fit(x, u_eval, t=t[1]-t[0])
    >>> model.print()
    x0' = -10.000 x0 + 10.000 x1 + 1.001 u0^2
    x1' = 27.994 x0 + -0.999 x1 + -1.000 x0 x2
    x2' = -2.666 x2 + 1.000 x0 x1
    >>> model.coefficients()
    array([[ 0.        , -9.99969851,  9.99958359,  0.        ,  0.        ,
             0.        ,  0.        ,  0.        ,  0.        ,  0.        ,
             0.        ,  0.        ,  0.        ,  0.        ,  1.00120331],
           [ 0.        , 27.9935177 , -0.99906375,  0.        ,  0.        ,
             0.        ,  0.        , -0.99980455,  0.        ,  0.        ,
             0.        ,  0.        ,  0.        ,  0.        ,  0.        ],
           [ 0.        ,  0.        ,  0.        , -2.666437  ,  0.        ,
             0.        ,  0.99990137,  0.        ,  0.        ,  0.        ,
             0.        ,  0.        ,  0.        ,  0.        ,  0.        ]])
    >>> model.score(x, u_eval, t=t[1]-t[0])
    0.9999999855414495
    """

    def __init__(
        self,
        optimizer=None,
        feature_library=None,
        differentiation_method=None,
        feature_names=None,
        t_default=1,
        discrete_time=False,
    ):
        if optimizer is None:
            optimizer = STLSQ()
        self.optimizer = optimizer
        if feature_library is None:
            feature_library = PolynomialLibrary()
        self.feature_library = feature_library
        if differentiation_method is None:
            differentiation_method = FiniteDifference(axis=-2)
        self.differentiation_method = differentiation_method
        if not isinstance(t_default, float) and not isinstance(t_default, int):
            raise ValueError("t_default must be a positive number")
        elif t_default <= 0:
            raise ValueError("t_default must be a positive number")
        else:
            self.t_default = t_default
        self.feature_names = feature_names
        self.discrete_time = discrete_time

    def fit(
        self,
        x,
        t=None,
        x_dot=None,
        u=None,
        multiple_trajectories=False,
        unbias=True,
        quiet=False,
        ensemble=False,
        library_ensemble=False,
        replace=True,
        n_candidates_to_drop=1,
        n_subset=None,
        n_models=None,
        ensemble_aggregator=None,
    ):
        """
        Fit a SINDy model.

        Parameters
        ----------
        x: array-like or list of array-like, shape (n_samples, n_input_features)
            Training data. If training data contains multiple trajectories,
            x should be a list containing data for each trajectory. Individual
            trajectories may contain different numbers of samples.

        t: float, numpy array of shape (n_samples,), or list of numpy arrays, optional \
                (default None)
            If t is a float, it specifies the timestep between each sample.
            If array-like, it specifies the time at which each sample was
            collected.
            In this case the values in t must be strictly increasing.
            In the case of multi-trajectory training data, t may also be a list
            of arrays containing the collection times for each individual
            trajectory.
            If None, the default time step ``t_default`` will be used.

        x_dot: array-like or list of array-like, shape (n_samples, n_input_features), \
                optional (default None)
            Optional pre-computed derivatives of the training data. If not
            provided, the time derivatives of the training data will be
            computed using the specified differentiation method. If x_dot is
            provided, it must match the shape of the training data and these
            values will be used as the time derivatives.

        u: array-like or list of array-like, shape (n_samples, n_control_features), \
                optional (default None)
            Control variables/inputs. Include this variable to use sparse
            identification for nonlinear dynamical systems for control (SINDYc).
            If training data contains multiple trajectories (i.e. if x is a list of
            array-like), then u should be a list containing control variable data
            for each trajectory. Individual trajectories may contain different
            numbers of samples.

        multiple_trajectories: boolean, optional, (default False)
            Whether or not the training data includes multiple trajectories. If
            True, the training data must be a list of arrays containing data
            for each trajectory. If False, the training data must be a single
            array.

        unbias: boolean, optional (default True)
            Whether to perform an extra step of unregularized linear regression to
            unbias the coefficients for the identified support.
            If the optimizer (``self.optimizer``) applies any type of regularization,
            that regularization may bias coefficients toward particular values,
            improving the conditioning of the problem but harming the quality of the
            fit. Setting ``unbias==True`` enables an extra step wherein unregularized
            linear regression is applied, but only for the coefficients in the support
            identified by the optimizer. This helps to remove the bias introduced by
            regularization.

        quiet: boolean, optional (default False)
            Whether or not to suppress warnings during model fitting.

        ensemble : boolean, optional (default False)
            This parameter is used to allow for "ensembling", i.e. the
            generation of many SINDy models (n_models) by choosing a random
            temporal subset of the input data (n_subset) for each sparse
            regression. This often improves robustness because averages
            (bagging) or medians (bragging) of all the models are usually
            quite high-performing. The user can also generate "distributions"
            of many models, and calculate how often certain library terms
            are included in a model.

        library_ensemble : boolean, optional (default False)
            This parameter is used to allow for "library ensembling",
            i.e. the generation of many SINDy models (n_models) by choosing
            a random subset of the candidate library terms to truncate. So,
            n_models are generated by solving n_models sparse regression
            problems on these "reduced" libraries. Once again, this often
            improves robustness because averages (bagging) or medians
            (bragging) of all the models are usually quite high-performing.
            The user can also generate "distributions" of many models, and
            calculate how often certain library terms are included in a model.

        replace : boolean, optional (default True)
            If ensemble true, whether or not to time sample with replacement.

        n_candidates_to_drop : int, optional (default 1)
            Number of candidate terms in the feature library to drop during
            library ensembling.

        n_subset : int, optional (default len(time base))
            Number of time points to use for ensemble

        n_models : int, optional (default 20)
            Number of models to generate via ensemble

        ensemble_aggregator : callable, optional (default numpy.median)
            Method to aggregate model coefficients across different samples.
            This method argument is only used if ``ensemble`` or ``library_ensemble``
            is True.
            The method should take in a list of 2D arrays and return a 2D
            array of the same shape as the arrays in the list.
            Example: :code:`lambda x: np.median(x, axis=0)`

        Returns
        -------
        self: a fitted :class:`SINDy` instance
        """

        if ensemble or library_ensemble:
            # DeprecationWarning are ignored by default...
            warnings.warn(
                "Ensembling arguments are deprecated."
                "Use the EnsembleOptimizer class instead.",
                UserWarning,
            )
        if t is None:
            t = self.t_default

        if not multiple_trajectories:
            x, t, x_dot, u = _adapt_to_multiple_trajectories(x, t, x_dot, u)
            multiple_trajectories = True
        elif (
            not isinstance(x, Sequence)
            or (not isinstance(x_dot, Sequence) and x_dot is not None)
            or (not isinstance(u, Sequence) and u is not None)
        ):
            raise TypeError(
                "If multiple trajectories set, x and if included,"
                "x_dot and u, must be Sequences"
            )
        x, x_dot, u = _comprehend_and_validate_inputs(
            x, t, x_dot, u, self.feature_library
        )

        if (n_models is not None) and n_models <= 0:
            raise ValueError("n_models must be a positive integer")
        if (n_subset is not None) and n_subset <= 0:
            raise ValueError("n_subset must be a positive integer")

<<<<<<< HEAD
        x_dot_None = False  # flag for discrete time functionality
        if self.discrete_time:
            if x_dot is None:
                x_dot_None = True  # set the flag

        x, x_dot = self._process_multiple_trajectories(x, t, x_dot)
=======
>>>>>>> 285b02ca
        if u is None:
            self.n_control_features_ = 0
        else:
            u = validate_control_variables(
                x,
                u,
                trim_last_point=(self.discrete_time and x_dot is None),
            )
            self.n_control_features_ = u[0].shape[u[0].ax_coord]
<<<<<<< HEAD
=======
        x, x_dot = self._process_multiple_trajectories(x, t, x_dot)
>>>>>>> 285b02ca

        # Set ensemble variables
        self.ensemble = ensemble
        self.library_ensemble = library_ensemble
        if ensemble and n_subset is None:
            if x[0].ndim == 1:
                raise ValueError("This shouldn't happen anymore")
                n_subset = x[0].shape[0]
            else:
                n_subset = x[0].shape[x[0].ax_time]

        # Append control variables
        if u is not None:
            x = [np.concatenate((xi, ui), axis=xi.ax_coord) for xi, ui in zip(x, u)]
<<<<<<< HEAD

        x = [ax_time_to_ax_sample(xi) for xi in x]
        x_dot = [ax_time_to_ax_sample(xdoti) for xdoti in x_dot]
=======
>>>>>>> 285b02ca

        if hasattr(self.optimizer, "unbias"):
            unbias = self.optimizer.unbias

        # backwards compatibility for ensemble options
<<<<<<< HEAD
=======
        if ensemble and n_subset is None:
            n_subset = x[0].shape[x[0].ax_time]
>>>>>>> 285b02ca
        if library_ensemble:
            self.feature_library.library_ensemble = False
        if ensemble and not library_ensemble:
            if n_subset is None:
<<<<<<< HEAD
                n_sample_tot = np.sum([xi.shape[xi.ax_sample] for xi in x])
=======
                n_sample_tot = np.sum([xi.shape[xi.ax_time] for xi in x])
>>>>>>> 285b02ca
                n_subset = int(0.6 * n_sample_tot)
            optimizer = SINDyOptimizer(
                EnsembleOptimizer(
                    self.optimizer,
                    bagging=True,
                    n_subset=n_subset,
                    n_models=n_models,
                ),
                unbias=unbias,
            )
            self.coef_list = optimizer.optimizer.coef_list
        elif not ensemble and library_ensemble:
            optimizer = SINDyOptimizer(
                EnsembleOptimizer(
                    self.optimizer,
                    library_ensemble=True,
                    n_models=n_models,
                ),
                unbias=unbias,
            )
            self.coef_list = optimizer.optimizer.coef_list
        elif ensemble and library_ensemble:
            if n_subset is None:
<<<<<<< HEAD
                n_sample_tot = np.sum([xi.shape[xi.ax_sample] for xi in x])
=======
                n_sample_tot = np.sum([xi.shape[xi.ax_time] for xi in x])
>>>>>>> 285b02ca
                n_subset = int(0.6 * n_sample_tot)
            optimizer = SINDyOptimizer(
                EnsembleOptimizer(
                    self.optimizer,
                    bagging=True,
                    n_subset=n_subset,
                    n_models=n_models,
                    library_ensemble=True,
                ),
                unbias=unbias,
            )
            self.coef_list = optimizer.optimizer.coef_list
        else:
            optimizer = SINDyOptimizer(self.optimizer, unbias=unbias)
        steps = [
            ("features", self.feature_library),
            ("shaping", SampleConcatter()),
            ("model", optimizer),
        ]
        x_dot = concat_sample_axis(x_dot)
        self.model = Pipeline(steps)
        action = "ignore" if quiet else "default"
        with warnings.catch_warnings():
            warnings.filterwarnings(action, category=ConvergenceWarning)
            warnings.filterwarnings(action, category=LinAlgWarning)
            warnings.filterwarnings(action, category=UserWarning)
            self.model.fit(x, x_dot)

        # New version of sklearn changes attribute name
        if float(__version__[:3]) >= 1.0:
            self.n_features_in_ = self.model.steps[0][1].n_features_in_
            n_input_features = self.model.steps[0][1].n_features_in_
        else:
            self.n_input_features_ = self.model.steps[0][1].n_input_features_
            n_input_features = self.model.steps[0][1].n_input_features_
        self.n_output_features_ = self.model.steps[0][1].n_output_features_

        if self.feature_names is None:
            feature_names = []
            for i in range(n_input_features - self.n_control_features_):
                feature_names.append("x" + str(i))
            for i in range(self.n_control_features_):
                feature_names.append("u" + str(i))
            self.feature_names = feature_names

        return self

    def predict(self, x, u=None, multiple_trajectories=False):
        """
        Predict the time derivatives using the SINDy model.

        Parameters
        ----------
        x: array-like or list of array-like, shape (n_samples, n_input_features)
            Samples.

        u: array-like or list of array-like, shape(n_samples, n_control_features), \
                (default None)
            Control variables. If ``multiple_trajectories==True`` then u
            must be a list of control variable data from each trajectory. If the
            model was fit with control variables then u is not optional.

        multiple_trajectories: boolean, optional (default False)
            If True, x contains multiple trajectories and must be a list of
            data from each trajectory. If False, x is a single trajectory.

        Returns
        -------
        x_dot: array-like or list of array-like, shape (n_samples, n_input_features)
            Predicted time derivatives
        """
        if not multiple_trajectories:
            x, _, _, u = _adapt_to_multiple_trajectories(x, None, None, u)
        x, _, u = _comprehend_and_validate_inputs(x, 1, None, u, self.feature_library)

        check_is_fitted(self, "model")
        if self.n_control_features_ > 0 and u is None:
            raise TypeError("Model was fit using control variables, so u is required")
        if self.n_control_features_ == 0 and u is not None:
            warnings.warn(
                "Control variables u were ignored because control variables were"
                " not used when the model was fit"
            )
            u = None
        if self.discrete_time:
            x = [validate_input(xi) for xi in x]
        if u is not None:
            u = validate_control_variables(x, u)
            x = [np.concatenate((xi, ui), axis=xi.ax_coord) for xi, ui in zip(x, u)]
<<<<<<< HEAD
        x = [ax_time_to_ax_sample(xi) for xi in x]
=======
>>>>>>> 285b02ca
        result = [self.model.predict([xi]) for xi in x]
        result = [
            self.feature_library.reshape_samples_to_spatial_grid(pred)
            for pred in result
        ]

        # Kept for backwards compatability.
        if not multiple_trajectories:
            return result[0]
        return result

    def equations(self, precision=3):
        """
        Get the right hand sides of the SINDy model equations.

        Parameters
        ----------
        precision: int, optional (default 3)
            Number of decimal points to include for each coefficient in the
            equation.

        Returns
        -------
        equations: list of strings
            List of strings representing the SINDy model equations for each
            input feature.
        """
        check_is_fitted(self, "model")
        if self.discrete_time:
            base_feature_names = [f + "[k]" for f in self.feature_names]
        else:
            base_feature_names = self.feature_names
        return equations(
            self.model,
            input_features=base_feature_names,
            precision=precision,
        )

    def print(self, lhs=None, precision=3):
        """Print the SINDy model equations.

        Parameters
        ----------
        lhs: list of strings, optional (default None)
            List of variables to print on the left-hand sides of the learned equations.
            By defualt :code:`self.input_features` are used.

        precision: int, optional (default 3)
            Precision to be used when printing out model coefficients.
        """
        eqns = self.equations(precision)
        if isinstance(self.optimizer, SINDyPI):
            feature_names = self.get_feature_names()
        else:
            feature_names = self.feature_names
        for i, eqn in enumerate(eqns):
            if self.discrete_time:
                names = "(" + feature_names[i] + ")"
                print(names + "[k+1] = " + eqn)
            elif lhs is None:
                if not isinstance(self.optimizer, SINDyPI):
                    names = "(" + feature_names[i] + ")"
                    print(names + "' = " + eqn)
                else:
                    names = feature_names[i]
                    print(names + " = " + eqn)
            else:
                print(lhs[i] + " = " + eqn)

    def score(
        self,
        x,
        t=None,
        x_dot=None,
        u=None,
        multiple_trajectories=False,
        metric=r2_score,
        **metric_kws
    ):
        """
        Returns a score for the time derivative prediction produced by the model.

        Parameters
        ----------
        x: array-like or list of array-like, shape (n_samples, n_input_features)
            Samples from which to make predictions.

        t: float, numpy array of shape (n_samples,), or list of numpy arrays, optional \
                (default None)
            Time step between samples or array of collection times. Optional,
            used to compute the time derivatives of the samples if x_dot is not
            provided.
            If None, the default time step ``t_default`` will be used.

        x_dot: array-like or list of array-like, shape (n_samples, n_input_features), \
                optional (default None)
            Optional pre-computed derivatives of the samples. If provided,
            these values will be used to compute the score. If not provided,
            the time derivatives of the training data will be computed using
            the specified differentiation method.

        u: array-like or list of array-like, shape(n_samples, n_control_features), \
                optional (default None)
            Control variables. If ``multiple_trajectories==True`` then u
            must be a list of control variable data from each trajectory.
            If the model was fit with control variables then u is not optional.

        multiple_trajectories: boolean, optional (default False)
            If True, x contains multiple trajectories and must be a list of
            data from each trajectory. If False, x is a single trajectory.

        metric: callable, optional
            Metric function with which to score the prediction. Default is the
            R^2 coefficient of determination.
            See `Scikit-learn \
            <https://scikit-learn.org/stable/modules/model_evaluation.html>`_
            for more options.

        metric_kws: dict, optional
            Optional keyword arguments to pass to the metric function.

        Returns
        -------
        score: float
            Metric function value for the model prediction of x_dot.
        """

        if t is None:
            t = self.t_default
<<<<<<< HEAD

        if not multiple_trajectories:
            x, t, x_dot, u = _adapt_to_multiple_trajectories(x, t, x_dot, u)
            multiple_trajectories = True
        x, x_dot, u = _comprehend_and_validate_inputs(
            x, t, x_dot, u, self.feature_library
        )

        x_dot_predict = self.predict(x, u, multiple_trajectories=multiple_trajectories)

        if self.discrete_time and x_dot is None:
            x_dot_predict = [xd[:-1] for xd in x_dot_predict]

        x, x_dot = self._process_multiple_trajectories(x, t, x_dot)
        x = [ax_time_to_ax_sample(xi) for xi in x]
        x_dot = [ax_time_to_ax_sample(xdoti) for xdoti in x_dot]
        x_dot_predict = [ax_time_to_ax_sample(xdip) for xdip in x_dot_predict]

=======

        if not multiple_trajectories:
            x, t, x_dot, u = _adapt_to_multiple_trajectories(x, t, x_dot, u)
            multiple_trajectories = True
        x, x_dot, u = _comprehend_and_validate_inputs(
            x, t, x_dot, u, self.feature_library
        )

        x_dot_predict = self.predict(x, u, multiple_trajectories=multiple_trajectories)

        if self.discrete_time and x_dot is None:
            x_dot_predict = [xd[:-1] for xd in x_dot_predict]

        x, x_dot = self._process_multiple_trajectories(x, t, x_dot)

>>>>>>> 285b02ca
        x_dot = concat_sample_axis(x_dot)
        x_dot_predict = concat_sample_axis(x_dot_predict)

        x_dot, x_dot_predict = drop_nan_samples(x_dot, x_dot_predict)
        return metric(x_dot, x_dot_predict, **metric_kws)

    def _process_multiple_trajectories(self, x, t, x_dot):
        """
        Calculate derivatives of input data, iterating through trajectories.

        Parameters
        ----------
        x: list of np.ndarray
            List of measurements, with each entry corresponding to a different
            trajectory.

        t: list of np.ndarray or int
            List of time points for different trajectories.  If a list of ints
            is passed, each entry is assumed to be the timestep for the
            corresponding trajectory in x.  If np.ndarray is passed, it is
            used for each trajectory.

        x_dot: list of np.ndarray
            List of derivative measurements, with each entry corresponding to a
            different trajectory. If None, the derivatives will be approximated
            from x.

        Returns
        -------
        x_out: np.ndarray or list
            Validated version of x. If return_array is True, x_out will be an
            np.ndarray of concatenated trajectories. If False, x_out will be
            a list.

        x_dot_out: np.ndarray or list
            Validated derivative measurements.If return_array is True, x_dot_out
            will be an np.ndarray of concatenated trajectories.
            If False, x_out will be a list.
        """
<<<<<<< HEAD
        if x_dot is None:
            if self.discrete_time:
                x_dot = [xi[1:] for xi in x]
                x = [xi[:-1] for xi in x]
            else:
                x, x_dot = zip(
                    *[
                        self.feature_library.calc_trajectory(
                            self.differentiation_method, xi, ti
                        )
                        for xi, ti in _zip_like_sequence(x, t)
                    ]
                )
=======
        if not isinstance(x, Sequence):
            raise TypeError("Input x must be a list")

        if self.discrete_time:
            x = [validate_input(xi) for xi in x]
            if x_dot is None:
                x_dot = [xi[1:] for xi in x]
                x = [xi[:-1] for xi in x]
            else:
                if not isinstance(x_dot, Sequence):
                    raise TypeError(
                        "x_dot must be a list if used with x of list type "
                        "(i.e. for multiple trajectories)"
                    )
                x_dot = [validate_input(xd) for xd in x_dot]
        else:
            if x_dot is None:
                x = [
                    self.feature_library.validate_input(xi, ti)
                    for xi, ti in _zip_like_sequence(x, t)
                ]
                x_dot = [
                    self.feature_library.calc_trajectory(
                        self.differentiation_method, xi, ti
                    )
                    for xi, ti in _zip_like_sequence(x, t)
                ]
            else:
                if not isinstance(x_dot, Sequence):
                    raise TypeError(
                        "x_dot must be a list if used with x of list type "
                        "(i.e. for multiple trajectories)"
                    )
                if isinstance(t, Sequence):
                    x = [
                        self.feature_library.validate_input(xi, ti)
                        for xi, ti in zip(x, t)
                    ]
                    x_dot = [
                        self.feature_library.validate_input(xd, ti)
                        for xd, ti in zip(x_dot, t)
                    ]
                else:
                    x = [self.feature_library.validate_input(xi, t) for xi in x]
                    x_dot = [self.feature_library.validate_input(xd, t) for xd in x_dot]
>>>>>>> 285b02ca
        return x, x_dot

    def differentiate(self, x, t=None, multiple_trajectories=False):
        """
        Apply the model's differentiation method
        (:code:`self.differentiation_method`) to data.

        Parameters
        ----------
        x: array-like or list of array-like, shape (n_samples, n_input_features)
            Data to be differentiated.

        t: int, numpy array of shape (n_samples,), or list of numpy arrays, optional \
                (default None)
            Time step between samples or array of collection times.
            If None, the default time step ``t_default`` will be used.

        multiple_trajectories: boolean, optional (default False)
            If True, x contains multiple trajectories and must be a list of
            data from each trajectory. If False, x is a single trajectory.

        Returns
        -------
        x_dot: array-like or list of array-like, shape (n_samples, n_input_features)
            Time derivatives computed by using the model's differentiation
            method
        """
        if t is None:
            t = self.t_default
        if self.discrete_time:
            raise RuntimeError("No differentiation implemented for discrete time model")
        if not multiple_trajectories:
            x, t, _, _ = _adapt_to_multiple_trajectories(x, t, None, None)
        x, _, _ = _comprehend_and_validate_inputs(
            x, t, None, None, self.feature_library
        )
        result = self._process_multiple_trajectories(x, t, None)[1]
        if not multiple_trajectories:
            return result[0]
        return result

    def coefficients(self):
        """
        Get an array of the coefficients learned by SINDy model.

        Returns
        -------
        coef: np.ndarray, shape (n_input_features, n_output_features)
            Learned coefficients of the SINDy model.
            Equivalent to :math:`\\Xi^\\top` in the literature.
        """
        check_is_fitted(self, "model")
        return self.model.steps[-1][1].coef_

    def get_feature_names(self):
        """
        Get a list of names of features used by SINDy model.

        Returns
        -------
        feats: list
            A list of strings giving the names of the features in the feature
            library, :code:`self.feature_library`.
        """
        check_is_fitted(self, "model")
        return self.model.steps[0][1].get_feature_names(
            input_features=self.feature_names
        )

    def simulate(
        self,
        x0,
        t,
        u=None,
        integrator="solve_ivp",
        stop_condition=None,
        interpolator=None,
        integrator_kws={"method": "LSODA", "rtol": 1e-12, "atol": 1e-12},
        interpolator_kws={},
    ):
        """
        Simulate the SINDy model forward in time.

        Parameters
        ----------
        x0: numpy array, size [n_features]
            Initial condition from which to simulate.

        t: int or numpy array of size [n_samples]
            If the model is in continuous time, t must be an array of time
            points at which to simulate. If the model is in discrete time,
            t must be an integer indicating how many steps to predict.

        u: function from R^1 to R^{n_control_features} or list/array, optional \
            (default None)
            Control inputs.
            If the model is continuous time, i.e. ``self.discrete_time == False``,
            this function should take in a time and output the values of each of
            the n_control_features control features as a list or numpy array.
            Alternatively, if the model is continuous time, ``u`` can also be an
            array of control inputs at each time step. In this case the array is
            fit with the interpolator specified by ``interpolator``.
            If the model is discrete time, i.e. ``self.discrete_time == True``,
            u should be a list (with ``len(u) == t``) or array (with
            ``u.shape[0] == 1``) giving the control inputs at each step.

        integrator: string, optional (default ``solve_ivp``)
            Function to use to integrate the system.
            Default is ``scipy.integrate.solve_ivp``. The only options
            currently supported are solve_ivp and odeint.

        stop_condition: function object, optional
            If model is in discrete time, optional function that gives a
            stopping condition for stepping the simulation forward.

        interpolator: callable, optional (default ``interp1d``)
            Function used to interpolate control inputs if ``u`` is an array.
            Default is ``scipy.interpolate.interp1d``.

        integrator_kws: dict, optional (default {})
            Optional keyword arguments to pass to the integrator

        interpolator_kws: dict, optional (default {})
            Optional keyword arguments to pass to the control input interpolator

        Returns
        -------
        x: numpy array, shape (n_samples, n_features)
            Simulation results
        """
        check_is_fitted(self, "model")
        if u is None and self.n_control_features_ > 0:
            raise TypeError("Model was fit using control variables, so u is required")

        if self.discrete_time:
            if not isinstance(t, int) or t <= 0:
                raise ValueError(
                    "For discrete time model, t must be an integer (indicating"
                    "the number of steps to predict)"
                )

            if stop_condition is not None:

                def check_stop_condition(xi):
                    return stop_condition(xi)

            else:

                def check_stop_condition(xi):
                    pass

            # New version of sklearn changes attribute name
            if float(__version__[:3]) >= 1.0:
                x = np.zeros((t, self.n_features_in_ - self.n_control_features_))
            else:
                x = np.zeros((t, self.n_input_features_ - self.n_control_features_))
            x[0] = x0

            if u is None or self.n_control_features_ == 0:
                if u is not None:
                    warnings.warn(
                        "Control variables u were ignored because control "
                        "variables were not used when the model was fit"
                    )
                for i in range(1, t):
                    x[i] = self.predict(x[i - 1 : i])
                    if check_stop_condition(x[i]):
                        return x[: i + 1]
            else:
                for i in range(1, t):
                    x[i] = self.predict(x[i - 1 : i], u=u[i - 1, np.newaxis])
                    if check_stop_condition(x[i]):
                        return x[: i + 1]
            return x
        else:
            if np.isscalar(t):
                raise ValueError(
                    "For continuous time model, t must be an array of time"
                    " points at which to simulate"
                )

            if u is None or self.n_control_features_ == 0:
                if u is not None:
                    warnings.warn(
                        "Control variables u were ignored because control "
                        "variables were not used when the model was fit"
                    )

                def rhs(t, x):
                    return self.predict(x[np.newaxis, :])[0]

            else:
                if not callable(u):
                    if interpolator is None:
                        u_fun = interp1d(
                            t, u, axis=0, kind="cubic", fill_value="extrapolate"
                        )
                    else:
                        u_fun = interpolator(t, u, **interpolator_kws)

                    t = t[:-1]
                    warnings.warn(
                        "Last time point dropped in simulation because "
                        "interpolation of control input was used. To avoid "
                        "this, pass in a callable for u."
                    )
                else:
                    u_fun = u

                if u_fun(t[0]).ndim == 1:

                    def rhs(t, x):
                        return self.predict(x[np.newaxis, :], u_fun(t).reshape(1, -1))[
                            0
                        ]

                else:

                    def rhs(t, x):
                        return self.predict(x[np.newaxis, :], u_fun(t))[0]

            # Need to hard-code below, because odeint and solve_ivp
            # have different syntax and integration options.
            if integrator == "solve_ivp":
                return (
                    (solve_ivp(rhs, (t[0], t[-1]), x0, t_eval=t, **integrator_kws)).y
                ).T
            elif integrator == "odeint":
                if integrator_kws.get("method") == "LSODA":
                    integrator_kws = {}
                return odeint(rhs, x0, t, tfirst=True, **integrator_kws)
            else:
                raise ValueError("Integrator not supported, exiting")

    @property
    def complexity(self):
        """
        Complexity of the model measured as the number of nonzero parameters.
        """
        return self.model.steps[-1][1].complexity


def _zip_like_sequence(x, t):
    """Create an iterable like zip(x, t), but works if t is scalar."""
    if isinstance(t, Sequence):
        return zip(x, t)
    else:
        return product(x, [t])


def _adapt_to_multiple_trajectories(x, t, x_dot, u):
    """Adapt model data not already in multiple_trajectories to that format.

    Arguments:
        x: Samples from which to make predictions.
        t: Time step between samples or array of collection times.
        x_dot: Pre-computed derivatives of the samples.
        u: Control variables

    Returns:
        Tuple of updated x, t, x_dot, u
    """
    if isinstance(x, Sequence):
        raise ValueError(
            "x is a Sequence, but multiple_trajectories not set.  "
            "Did you mean to set multiple trajectories?"
        )
    x = [x]
    if isinstance(t, Collection):
        t = [t]
    if x_dot is not None:
        x_dot = [x_dot]
    if u is not None:
        u = [u]
    return x, t, x_dot, u


def _comprehend_and_validate_inputs(x, t, x_dot, u, feature_library):
    """Validate input types, reshape arrays, and label axes"""

    def comprehend_and_validate(arr, t):
<<<<<<< HEAD
        arr = AxesArray(arr, feature_library.comprehend_axes(arr))
=======
        arr = AxesArray(arr, comprehend_axes(arr))
>>>>>>> 285b02ca
        arr = feature_library.correct_shape(arr)
        return validate_no_reshape(arr, t)

    x = [comprehend_and_validate(xi, ti) for xi, ti in _zip_like_sequence(x, t)]
    if x_dot is not None:
        x_dot = [
            comprehend_and_validate(xdoti, ti)
            for xdoti, ti in _zip_like_sequence(x_dot, t)
        ]
    if u is not None:
        u = [comprehend_and_validate(ui, ti) for ui, ti in _zip_like_sequence(u, t)]

    return x, x_dot, u<|MERGE_RESOLUTION|>--- conflicted
+++ resolved
@@ -21,13 +21,8 @@
 from .optimizers import SINDyOptimizer
 from .optimizers import SINDyPI
 from .optimizers import STLSQ
-<<<<<<< HEAD
-from .utils import ax_time_to_ax_sample
-from .utils import AxesArray
-=======
 from .utils import AxesArray
 from .utils import comprehend_axes
->>>>>>> 285b02ca
 from .utils import concat_sample_axis
 from .utils import drop_nan_samples
 from .utils import equations
@@ -330,15 +325,6 @@
         if (n_subset is not None) and n_subset <= 0:
             raise ValueError("n_subset must be a positive integer")
 
-<<<<<<< HEAD
-        x_dot_None = False  # flag for discrete time functionality
-        if self.discrete_time:
-            if x_dot is None:
-                x_dot_None = True  # set the flag
-
-        x, x_dot = self._process_multiple_trajectories(x, t, x_dot)
-=======
->>>>>>> 285b02ca
         if u is None:
             self.n_control_features_ = 0
         else:
@@ -348,49 +334,27 @@
                 trim_last_point=(self.discrete_time and x_dot is None),
             )
             self.n_control_features_ = u[0].shape[u[0].ax_coord]
-<<<<<<< HEAD
-=======
         x, x_dot = self._process_multiple_trajectories(x, t, x_dot)
->>>>>>> 285b02ca
 
         # Set ensemble variables
         self.ensemble = ensemble
         self.library_ensemble = library_ensemble
-        if ensemble and n_subset is None:
-            if x[0].ndim == 1:
-                raise ValueError("This shouldn't happen anymore")
-                n_subset = x[0].shape[0]
-            else:
-                n_subset = x[0].shape[x[0].ax_time]
 
         # Append control variables
         if u is not None:
             x = [np.concatenate((xi, ui), axis=xi.ax_coord) for xi, ui in zip(x, u)]
-<<<<<<< HEAD
-
-        x = [ax_time_to_ax_sample(xi) for xi in x]
-        x_dot = [ax_time_to_ax_sample(xdoti) for xdoti in x_dot]
-=======
->>>>>>> 285b02ca
 
         if hasattr(self.optimizer, "unbias"):
             unbias = self.optimizer.unbias
 
         # backwards compatibility for ensemble options
-<<<<<<< HEAD
-=======
         if ensemble and n_subset is None:
             n_subset = x[0].shape[x[0].ax_time]
->>>>>>> 285b02ca
         if library_ensemble:
             self.feature_library.library_ensemble = False
         if ensemble and not library_ensemble:
             if n_subset is None:
-<<<<<<< HEAD
-                n_sample_tot = np.sum([xi.shape[xi.ax_sample] for xi in x])
-=======
                 n_sample_tot = np.sum([xi.shape[xi.ax_time] for xi in x])
->>>>>>> 285b02ca
                 n_subset = int(0.6 * n_sample_tot)
             optimizer = SINDyOptimizer(
                 EnsembleOptimizer(
@@ -414,11 +378,7 @@
             self.coef_list = optimizer.optimizer.coef_list
         elif ensemble and library_ensemble:
             if n_subset is None:
-<<<<<<< HEAD
-                n_sample_tot = np.sum([xi.shape[xi.ax_sample] for xi in x])
-=======
                 n_sample_tot = np.sum([xi.shape[xi.ax_time] for xi in x])
->>>>>>> 285b02ca
                 n_subset = int(0.6 * n_sample_tot)
             optimizer = SINDyOptimizer(
                 EnsembleOptimizer(
@@ -508,10 +468,6 @@
         if u is not None:
             u = validate_control_variables(x, u)
             x = [np.concatenate((xi, ui), axis=xi.ax_coord) for xi, ui in zip(x, u)]
-<<<<<<< HEAD
-        x = [ax_time_to_ax_sample(xi) for xi in x]
-=======
->>>>>>> 285b02ca
         result = [self.model.predict([xi]) for xi in x]
         result = [
             self.feature_library.reshape_samples_to_spatial_grid(pred)
@@ -641,7 +597,6 @@
 
         if t is None:
             t = self.t_default
-<<<<<<< HEAD
 
         if not multiple_trajectories:
             x, t, x_dot, u = _adapt_to_multiple_trajectories(x, t, x_dot, u)
@@ -656,27 +611,7 @@
             x_dot_predict = [xd[:-1] for xd in x_dot_predict]
 
         x, x_dot = self._process_multiple_trajectories(x, t, x_dot)
-        x = [ax_time_to_ax_sample(xi) for xi in x]
-        x_dot = [ax_time_to_ax_sample(xdoti) for xdoti in x_dot]
-        x_dot_predict = [ax_time_to_ax_sample(xdip) for xdip in x_dot_predict]
-
-=======
-
-        if not multiple_trajectories:
-            x, t, x_dot, u = _adapt_to_multiple_trajectories(x, t, x_dot, u)
-            multiple_trajectories = True
-        x, x_dot, u = _comprehend_and_validate_inputs(
-            x, t, x_dot, u, self.feature_library
-        )
-
-        x_dot_predict = self.predict(x, u, multiple_trajectories=multiple_trajectories)
-
-        if self.discrete_time and x_dot is None:
-            x_dot_predict = [xd[:-1] for xd in x_dot_predict]
-
-        x, x_dot = self._process_multiple_trajectories(x, t, x_dot)
-
->>>>>>> 285b02ca
+
         x_dot = concat_sample_axis(x_dot)
         x_dot_predict = concat_sample_axis(x_dot_predict)
 
@@ -716,7 +651,6 @@
             will be an np.ndarray of concatenated trajectories.
             If False, x_out will be a list.
         """
-<<<<<<< HEAD
         if x_dot is None:
             if self.discrete_time:
                 x_dot = [xi[1:] for xi in x]
@@ -730,53 +664,6 @@
                         for xi, ti in _zip_like_sequence(x, t)
                     ]
                 )
-=======
-        if not isinstance(x, Sequence):
-            raise TypeError("Input x must be a list")
-
-        if self.discrete_time:
-            x = [validate_input(xi) for xi in x]
-            if x_dot is None:
-                x_dot = [xi[1:] for xi in x]
-                x = [xi[:-1] for xi in x]
-            else:
-                if not isinstance(x_dot, Sequence):
-                    raise TypeError(
-                        "x_dot must be a list if used with x of list type "
-                        "(i.e. for multiple trajectories)"
-                    )
-                x_dot = [validate_input(xd) for xd in x_dot]
-        else:
-            if x_dot is None:
-                x = [
-                    self.feature_library.validate_input(xi, ti)
-                    for xi, ti in _zip_like_sequence(x, t)
-                ]
-                x_dot = [
-                    self.feature_library.calc_trajectory(
-                        self.differentiation_method, xi, ti
-                    )
-                    for xi, ti in _zip_like_sequence(x, t)
-                ]
-            else:
-                if not isinstance(x_dot, Sequence):
-                    raise TypeError(
-                        "x_dot must be a list if used with x of list type "
-                        "(i.e. for multiple trajectories)"
-                    )
-                if isinstance(t, Sequence):
-                    x = [
-                        self.feature_library.validate_input(xi, ti)
-                        for xi, ti in zip(x, t)
-                    ]
-                    x_dot = [
-                        self.feature_library.validate_input(xd, ti)
-                        for xd, ti in zip(x_dot, t)
-                    ]
-                else:
-                    x = [self.feature_library.validate_input(xi, t) for xi in x]
-                    x_dot = [self.feature_library.validate_input(xd, t) for xd in x_dot]
->>>>>>> 285b02ca
         return x, x_dot
 
     def differentiate(self, x, t=None, multiple_trajectories=False):
@@ -1058,11 +945,7 @@
     """Validate input types, reshape arrays, and label axes"""
 
     def comprehend_and_validate(arr, t):
-<<<<<<< HEAD
-        arr = AxesArray(arr, feature_library.comprehend_axes(arr))
-=======
         arr = AxesArray(arr, comprehend_axes(arr))
->>>>>>> 285b02ca
         arr = feature_library.correct_shape(arr)
         return validate_no_reshape(arr, t)
 
